--- conflicted
+++ resolved
@@ -51,13 +51,8 @@
 // testConfir is a config spec for using in running tests
 var testConfig config.Config = config.Config{
 	Server: config.Server{
-<<<<<<< HEAD
-		BindHost:   "0.0.0.0",
-		BindPort:   9000,
-=======
-		HttpHost:   "localhost",
+		HttpHost:   "0.0.0.0",
 		HttpPort:   9000,
->>>>>>> 9e2e626b
 		AssetsPath: "./assets",
 	},
 	Paging: config.Paging{
