[Server]
    # The hostname to use in links
<<<<<<< HEAD
    BindHost = "0.0.0.0"
=======
    HttpHost = "localhost"
>>>>>>> 9e2e626b
    # The IP port to listen on
    HttpPort = 9000
    # String to return for Access-Control-Allow-Origin header
#    CORSOrigins = "*"
    # set Debug to true to run in debug mode (can also be done on cmd-line)
#    Debug = true
     # Read html templates from this directory
     AssetsPath = "./assets"

[Paging]
    # The default number of features in a response
    LimitDefault = 20
    # Maxium number of features in a response
    LimitMax = 10000

[Metadata]
    # Title for this service
#	Title = "pg-featureserv"
    # Description of this service
#	Description = "Crunchy Data Feature Server for PostGIS"<|MERGE_RESOLUTION|>--- conflicted
+++ resolved
@@ -1,10 +1,6 @@
 [Server]
     # The hostname to use in links
-<<<<<<< HEAD
-    BindHost = "0.0.0.0"
-=======
-    HttpHost = "localhost"
->>>>>>> 9e2e626b
+    HttpHost = "0.0.0.0"
     # The IP port to listen on
     HttpPort = 9000
     # String to return for Access-Control-Allow-Origin header
